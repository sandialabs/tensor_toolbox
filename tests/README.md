# Tests for Tensor Toolbox for MATLAB

Name each test file as `Test_Something.m`.

## Running the Tests
``` matlab
<<<<<<< HEAD
run(Test_Tensor)
'''

## Creating New Tests
=======
r=runtests; % Runs all tests
table(r) % View results
r=runtests(Test_Somthing); % Runs just the tests in that file
r=runtests('Test_NewTTM','ProcedureName','Compare','Verbosity',4); % Particular tests
```

## Creating New Tests
Copy one of the existing tests as a guide and modify to do tests relvant for the 
m-files being created. See the MATLAB documentation on `Class-Based Unit Tests` 
for more information.
>>>>>>> a7436ac8
<|MERGE_RESOLUTION|>--- conflicted
+++ resolved
@@ -4,20 +4,14 @@
 
 ## Running the Tests
 ``` matlab
-<<<<<<< HEAD
-run(Test_Tensor)
-'''
-
-## Creating New Tests
-=======
 r=runtests; % Runs all tests
 table(r) % View results
 r=runtests(Test_Somthing); % Runs just the tests in that file
 r=runtests('Test_NewTTM','ProcedureName','Compare','Verbosity',4); % Particular tests
 ```
 
+
 ## Creating New Tests
 Copy one of the existing tests as a guide and modify to do tests relvant for the 
 m-files being created. See the MATLAB documentation on `Class-Based Unit Tests` 
-for more information.
->>>>>>> a7436ac8
+for more information.